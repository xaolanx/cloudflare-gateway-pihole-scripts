--- conflicted
+++ resolved
@@ -28,13 +28,11 @@
 
 export const FAST_MODE = !!parseInt(process.env.FAST_MODE, 10);
 
-<<<<<<< HEAD
 export const BLOCK_PAGE_ENABLED = !!parseInt(process.env.BLOCK_PAGE_ENABLED, 10);
-=======
+
 export const BLOCK_BASED_ON_SNI = !!parseInt(process.env.BLOCK_BASED_ON_SNI, 10);
 
 export const DEBUG = !!parseInt(process.env.DEBUG, 10);
->>>>>>> a1a09f52
 
 export const PROCESSING_FILENAME = {
   ALLOWLIST: "allowlist.txt",
